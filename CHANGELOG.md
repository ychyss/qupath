--- conflicted
+++ resolved
@@ -1,10 +1,7 @@
 ## Version 0.0.4
 
 * When sending image regions to ImageJ, the 'visibility' status is used to determine whether or not objects are sent as ROIs
-<<<<<<< HEAD
-=======
 * Fixed (hopefully) cross-platform line splitting (v0.0.3 tried to fix this for Windows... but only partly did, while breaking TMA grid import elsewhere)
->>>>>>> 902f6580
 * When manually setting the name of an annotation, any previous name is now shown (rather than a blank field)
 * TMA core labels can now optionally have leading zeros (e.g. 01-16), or be in descending order (e.g. J-A)
 
