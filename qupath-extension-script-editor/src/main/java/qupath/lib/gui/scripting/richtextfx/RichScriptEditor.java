/*-
 * #%L
 * This file is part of QuPath.
 * %%
 * Copyright (C) 2014 - 2016 The Queen's University of Belfast, Northern Ireland
 * Contact: IP Management (ipmanagement@qub.ac.uk)
 * Copyright (C) 2018 - 2022 QuPath developers, The University of Edinburgh
 * %%
 * QuPath is free software: you can redistribute it and/or modify
 * it under the terms of the GNU General Public License as
 * published by the Free Software Foundation, either version 3 of the
 * License, or (at your option) any later version.
 * 
 * QuPath is distributed in the hope that it will be useful,
 * but WITHOUT ANY WARRANTY; without even the implied warranty of
 * MERCHANTABILITY or FITNESS FOR A PARTICULAR PURPOSE.  See the
 * GNU General Public License for more details.
 * 
 * You should have received a copy of the GNU General Public License 
 * along with QuPath.  If not, see <https://www.gnu.org/licenses/>.
 * #L%
 */

package qupath.lib.gui.scripting.richtextfx;

import java.lang.reflect.Field;
import java.lang.reflect.Method;
import java.lang.reflect.Modifier;
import java.time.Duration;
import java.util.Collection;
import java.util.Collections;
import java.util.HashSet;
import java.util.List;
import java.util.Optional;
import java.util.Set;
import java.util.concurrent.ExecutorService;
import java.util.concurrent.Executors;
import java.util.regex.Matcher;
import java.util.regex.Pattern;
import java.util.stream.Collectors;

import org.fxmisc.flowless.VirtualizedScrollPane;
import org.fxmisc.richtext.CodeArea;
import org.fxmisc.richtext.LineNumberFactory;
import org.fxmisc.richtext.model.StyleSpans;
import org.fxmisc.richtext.model.StyleSpansBuilder;
import org.slf4j.Logger;
import org.slf4j.LoggerFactory;

import javafx.beans.property.ReadOnlyBooleanProperty;
import javafx.beans.property.SimpleStringProperty;
import javafx.beans.property.StringProperty;
import javafx.beans.value.ObservableValue;
import javafx.concurrent.Task;
import javafx.scene.control.ContextMenu;
import javafx.scene.control.IndexRange;
import javafx.scene.input.KeyCode;
import javafx.scene.input.KeyCodeCombination;
import javafx.scene.input.KeyCombination;
import javafx.scene.input.KeyEvent;
import javafx.scene.layout.Region;
import qupath.lib.common.ThreadTools;
import qupath.lib.gui.QuPathGUI;
import qupath.lib.gui.scripting.DefaultScriptEditor;
import qupath.lib.gui.scripting.QPEx;
import qupath.lib.gui.tools.MenuTools;
import qupath.lib.scripting.QP;



/*
 * 
 * The rich text script editor makes use of RichTextFX, including aspects of the demo code JavaKeywordsAsyncDemo.java, both from https://github.com/TomasMikula/RichTextFX
 * License for these components:
 * 
 * Copyright (c) 2013-2017, Tomas Mikula and contributors
 * All rights reserved.
 * 
 * Redistribution and use in source and binary forms, with or without modification, are permitted provided that the following conditions are met:
 * 
 * 1. Redistributions of source code must retain the above copyright notice, this list of conditions and the following disclaimer.
 * 
 * 2. Redistributions in binary form must reproduce the above copyright notice, this list of conditions and the following disclaimer in the documentation and/or other materials provided with the distribution.
 *
 * THIS SOFTWARE IS PROVIDED BY THE COPYRIGHT HOLDERS AND CONTRIBUTORS "AS IS" AND ANY EXPRESS OR IMPLIED WARRANTIES, INCLUDING, BUT NOT LIMITED TO, THE IMPLIED WARRANTIES OF MERCHANTABILITY AND FITNESS FOR A PARTICULAR PURPOSE ARE DISCLAIMED. IN NO EVENT SHALL THE COPYRIGHT HOLDER OR CONTRIBUTORS BE LIABLE FOR ANY DIRECT, INDIRECT, INCIDENTAL, SPECIAL, EXEMPLARY, OR CONSEQUENTIAL DAMAGES (INCLUDING, BUT NOT LIMITED TO, PROCUREMENT OF SUBSTITUTE GOODS OR SERVICES; LOSS OF USE, DATA, OR PROFITS; OR BUSINESS INTERRUPTION) HOWEVER CAUSED AND ON ANY THEORY OF LIABILITY, WHETHER IN CONTRACT, STRICT LIABILITY, OR TORT (INCLUDING NEGLIGENCE OR OTHERWISE) ARISING IN ANY WAY OUT OF THE USE OF THIS SOFTWARE, EVEN IF ADVISED OF THE POSSIBILITY OF SUCH DAMAGE.
 * 
 */

/**
 * 
 * Rich text script editor for QuPath.
 * <p>
 * Makes use of RichTextFX, Copyright (c) 2013-2017, Tomas Mikula and contributors (BSD 2-clause license).
 * 
 * @author Pete Bankhead
 * 
 */
public class RichScriptEditor extends DefaultScriptEditor {
	
	final private static Logger logger = LoggerFactory.getLogger(RichScriptEditor.class);
	
	private static final String[] KEYWORDS = new String[] {
            "abstract", "assert", "boolean", "break", "byte",
            "case", "catch", "char", "class", "const",
            "continue", "default", "do", "double", "else",
            "enum", "extends", "final", "finally", "float",
            "for", "goto", "if", "implements", "import",
            "instanceof", "int", "interface", "long", "native",
            "new", "null", "package", "private", "protected", "public",
            "return", "short", "static", "strictfp", "super",
            "switch", "synchronized", "this", "throw", "throws",
            "transient", "try", "void", "volatile", "while",
            "def", "in", "with", "trait", "true", "false", "var" // Groovy
    };
	
	// Delay for async formatting, in milliseconds
	private static int delayMillis = 100;
	
	private static Pattern PATTERN;
	private static Pattern PATTERN_CONSOLE;
	private static final Set<String> METHOD_NAMES = new HashSet<>();
	static {
		for (Method method : QPEx.class.getMethods()) {
			// Exclude deprecated methods (don't want to encourage them...)
			if (method.getAnnotation(Deprecated.class) == null)
				METHOD_NAMES.add(method.getName());
		}
		
		// Remove the methods that come from the Object class...
		// they tend to be quite confusing
		for (Method method : Object.class.getMethods()) {
			if (Modifier.isStatic(method.getModifiers()) && Modifier.isPublic(method.getModifiers()))
				METHOD_NAMES.remove(method.getName());
		}
		
		for (Field field : QPEx.class.getFields()) {
			if (Modifier.isStatic(field.getModifiers()) && Modifier.isPublic(field.getModifiers()))
				METHOD_NAMES.add(field.getName());
		}
		
		for (Class<?> cls : QP.getCoreClasses()) {
			int countStatic = 0;
			for (Method method : cls.getMethods()) {
				if (Modifier.isStatic(method.getModifiers()) && Modifier.isPublic(method.getModifiers())) {
					METHOD_NAMES.add(cls.getSimpleName() + "." + method.getName());
					countStatic++;
				}
			}
			if (countStatic > 0)
				METHOD_NAMES.add(cls.getSimpleName() + ".");
		}
		
//		for (Method method : ImageData.class.getMethods()) {
//			METHOD_NAMES.add(method.getName());
//		}
//		for (Method method : PathObjectHierarchy.class.getMethods()) {
//			METHOD_NAMES.add(method.getName());
//		}
//		for (Method method : PathObject.class.getMethods()) {
//			METHOD_NAMES.add(method.getName());
//		}
//		for (Method method : TMACoreObject.class.getMethods()) {
//			METHOD_NAMES.add(method.getName());
//		}
//		for (Method method : PathCellObject.class.getMethods()) {
//			METHOD_NAMES.add(method.getName());
//		}
//		for (Method method : PathClassFactory.class.getMethods()) {
//			METHOD_NAMES.add(method.getName());
//		}
		METHOD_NAMES.add("print");
		METHOD_NAMES.add("println");
		
		final String KEYWORD_PATTERN = "\\b(" + String.join("|", KEYWORDS) + ")\\b";
//		final String METHOD_PATTERN = "[a-zA-Z]+\\(";
//		final String METHOD_PATTERN = "\\b(" + String.join("|", METHOD_NAMES) + ")\\b";
	    final String PAREN_PATTERN = "\\(|\\)";
	    final String BRACE_PATTERN = "\\{|\\}";
	    final String BRACKET_PATTERN = "\\[|\\]";
	    final String SEMICOLON_PATTERN = "\\;";
	    final String TRIPLE_QUOTE_PATTERN = "\"\"\"([^\"\"\"\\\\]|\\\\.)*\"\"\"";
	    final String DOUBLE_QUOTE_PATTERN = "\"([^\"\\\\]|\\\\.)*\"";
	    final String SINGLE_QUOTE_PATTERN = "'([^'\\\\]|\\\\.)*\'";
	    final String COMMENT_PATTERN = "//[^\n]*" + "|" + "/\\*(.|\\R)*?\\*/";
	    
	    PATTERN = Pattern.compile(
	            "(?<KEYWORD>" + KEYWORD_PATTERN + ")"
//	            + "|(?<METHOD>" + METHOD_PATTERN + ")"
	            + "|(?<PAREN>" + PAREN_PATTERN + ")"
	            + "|(?<BRACE>" + BRACE_PATTERN + ")"
	            + "|(?<BRACKET>" + BRACKET_PATTERN + ")"
	            + "|(?<SEMICOLON>" + SEMICOLON_PATTERN + ")"
	            + "|(?<TRIPLEQUOTES>" + TRIPLE_QUOTE_PATTERN + ")"
	            + "|(?<DOUBLEQUOTES>" + DOUBLE_QUOTE_PATTERN + ")"
	            + "|(?<SINGLEQUOTES>" + SINGLE_QUOTE_PATTERN + ")"
	            + "|(?<COMMENT>" + COMMENT_PATTERN + ")"
	    );
	    
	    
	    final String WARNING_PATTERN = "WARN[^\n]*";
	    final String ERROR_PATTERN = "ERROR:[^\n]*";
	    
	    PATTERN_CONSOLE = Pattern.compile(
	            "(?<ERROR>" + ERROR_PATTERN + ")"
	            + "|(?<WARN>" + WARNING_PATTERN + ")"
	    );
	}
	
	private ExecutorService executor = Executors.newSingleThreadExecutor(ThreadTools.createThreadFactory("rich-text-highlighting", true));
	
	private ContextMenu menu;
	
	/**
	 * Constructor.
	 * @param qupath the current QuPath instance.
	 */
	public RichScriptEditor(QuPathGUI qupath) {
		super(qupath);
		
		menu = new ContextMenu();
		MenuTools.addMenuItems(menu.getItems(),
				MenuTools.createMenu("Run...",
						runScriptAction,
						runSelectedAction,
						runProjectScriptAction,
						runProjectScriptNoSaveAction
						),
				MenuTools.createMenu("Undo/Redo...",
					undoAction,
					redoAction
					),
				null,
				copyAction,
				pasteAction,
				pasteAndEscapeAction
				);
	}

	@Override
	protected ScriptEditorControl getNewEditor() {
		try {
			CodeArea codeArea = new CustomCodeArea();
			
			/*
			 * Using LineNumberFactory.get(codeArea) gives errors related to the new paragraph folding introduced in RichTextFX 0.10.6.
			 *  java.lang.IllegalArgumentException: Visible paragraphs' last index is [-1] but visibleParIndex was [0]
			 *  
			 * To replicate
			 *  - Run using codeArea.setParagraphGraphicFactory(LineNumberFactory.get(codeArea));
			 *  - Add some code (including line breaks) to the code area
			 *  - Select all text (Ctrl/Cmd + A)
			 *  - Delete text (backspace)
			 *  - Add more text
			 *  
			 * The change below avoids code folding being used.
			 */
			codeArea.setParagraphGraphicFactory(LineNumberFactory.get(codeArea, digits -> "%1$" + digits + "s", null, null));
//			codeArea.setParagraphGraphicFactory(LineNumberFactory.get(codeArea));
			
			codeArea.setStyle("-fx-background-color: -fx-control-inner-background;");
			
			
			codeArea.setOnContextMenuRequested(e -> {
				menu.show(codeArea.getScene().getWindow(), e.getScreenX(), e.getScreenY());
//				menu.show(codeArea, e.getScreenX(), e.getScreenY());
			});

			
			CodeAreaControl control = new CodeAreaControl(codeArea);
			
			@SuppressWarnings("unused")
			var cleanup = codeArea
					.multiPlainChanges()
					.successionEnds(Duration.ofMillis(delayMillis))
					.supplyTask(() -> computeHighlightingAsync(codeArea.getText()))
					.awaitLatest(codeArea.multiPlainChanges())
					.filterMap(t -> {
						if (t.isSuccess()) {
							return Optional.of(t.get());
						} else {
							var exception = t.getFailure();
							String message = exception.getLocalizedMessage() == null ? exception.getClass().getSimpleName() : exception.getLocalizedMessage();
							logger.error("Error applying syntax highlighting: {}", message);
							logger.debug("{}", t);
							return Optional.empty();
						}
					})
					.subscribe(change -> codeArea.setStyleSpans(0, change));
			
			
			codeArea.getStylesheets().add(getClass().getClassLoader().getResource("scripting_styles.css").toExternalForm());
						
			codeArea.addEventFilter(KeyEvent.KEY_PRESSED, e -> {
				if (e.isConsumed())
					return;
				if (e.getCode() == KeyCode.TAB) {
					handleTabPress(control, e.isShiftDown());
					e.consume();
				} else if (e.isShortcutDown() && e.getCode() == KeyCode.SLASH) {
					handleLineComment(control);
					e.consume();
				} else if (e.getCode() == KeyCode.ENTER && control.getSelectedText().length() == 0) {
					handleNewLine(control);
					e.consume();
				}
				if (!e.isConsumed())
					matchMethodName(control, e);
			});

			return control;
		} catch (Exception e) {
			// Default to superclass implementation
			logger.error("Unable to create code area", e);
			return super.getNewEditor();
		}
	}
	
	private static KeyCodeCombination completionCode = new KeyCodeCombination(KeyCode.SPACE, KeyCombination.CONTROL_DOWN);
	
	/**
	 * Try to match and auto-complete a method name.
	 * 
	 * @param control
	 * @param e
	 */
	private void matchMethodName(final ScriptEditorControl control, final KeyEvent e) {
		if (!completionCode.match(e)) {
			if (!e.isControlDown())
				completor = null;
			return;
		}
		e.consume();
		if (completor == null)
			completor = new AutoCompletor(control);
		completor.applyNextCompletion();
	}
	
	
	private AutoCompletor completor;
	
	/**
	 * Helper class for toggling through completions.
	 * 
	 * @author Pete Bankhead
	 */
	static class AutoCompletor {
		
		private final ScriptEditorControl control;
		private int pos;
		private List<String> completions;
		private int idx = 0;
		private String start; // Starting text
		private String lastInsertion = null;
		
		AutoCompletor(final ScriptEditorControl control) {
			this.control = control;
			String text = control.getText();
			this.pos = control.getCaretPosition();
			String[] split = text.substring(0, pos).split("(\\s+)|(\\()|(\\))|(\\{)|(\\})|(\\[)|(\\])");
			if (split.length == 0)
				start = "";
			else
				start = split[split.length-1].trim();
//			if (start.length() == 0)
//				return;
			
			// Use all available completions if we have a dot included
			if (text.contains("."))
				completions = METHOD_NAMES.stream()
						.filter(s -> s.startsWith(start))
						.sorted()
						.collect(Collectors.toList());
			else
				// Use only partial completions (methods, classes) if no dot
				completions = METHOD_NAMES.stream()
				.filter(s -> s.startsWith(start) && (!s.contains(".") || s.lastIndexOf(".") == s.length()-1))
				.sorted()
				.collect(Collectors.toList());				
		}
		
		public void applyNextCompletion() {
			if (completions.isEmpty())
				return;
			if (completions.size() == 0 && lastInsertion != null)
				return;
			if (lastInsertion != null && lastInsertion.length() > 0)
				control.deleteText(pos, pos + lastInsertion.length());
			lastInsertion = completions.get(idx).substring(start.length());// + "(";
			control.insertText(pos, lastInsertion);
			idx++;
			idx = idx % completions.size();
		}
		
	}
	
	
	
	@Override
	protected ScriptEditorControl getNewConsole() {
		try {
			CodeArea codeArea = new CodeArea();
			codeArea.setStyle("-fx-background-color: -fx-control-inner-background;");
			
//			var cleanup = codeArea
//					.multiPlainChanges()
//					.successionEnds(Duration.ofMillis(500))
//					.supplyTask(() -> computeConsoleHighlightingAsync(codeArea.getText()))
//					.awaitLatest(codeArea.multiPlainChanges())
//					.filterMap(t -> {
//						if (t.isSuccess()) {
//							return Optional.of(t.get());
//						} else {
//							var exception = t.getFailure();
//							String message = exception.getLocalizedMessage() == null ? exception.getClass().getSimpleName() : exception.getLocalizedMessage();
//							logger.error("Error applying syntax highlighting: {}", message);
//							logger.debug("{}", t);
//							return Optional.empty();
//						}
//					})
//					.subscribe(change -> codeArea.setStyleSpans(0, change));
			
			codeArea.richChanges()
				.successionEnds(Duration.ofMillis(delayMillis))
				.subscribe(change -> {
					// If anything was removed, do full reformatting
					if (change.getRemoved().length() != 0 || change.getPosition() == 0) {
						if (!change.getRemoved().getText().equals(change.getInserted().getText()))
							codeArea.setStyleSpans(0, computeConsoleHighlighting(codeArea.getText()));					
					} else {
						// Otherwise format only from changed position onwards
						codeArea.setStyleSpans(change.getPosition(), computeConsoleHighlighting(change.getInserted().getText()));
					}
		        });
			codeArea.getStylesheets().add(getClass().getClassLoader().getResource("scripting_styles.css").toExternalForm());
			return new CodeAreaControl(codeArea);
		} catch (Exception e) {
			// Default to superclass implementation
			logger.error("Unable to create console area", e);
			return super.getNewEditor();
		}
	}
	
	private Task<StyleSpans<Collection<String>>> computeHighlightingAsync(final String text) {
		var task = new Task<StyleSpans<Collection<String>>>() {
			@Override
			protected StyleSpans<Collection<String>> call() {
				return computeHighlighting(text);
			}
		};
		executor.execute(task);
		return task;
	}
	
//	private Task<StyleSpans<Collection<String>>> computeConsoleHighlightingAsync(final String text) {
//		var task = new Task<StyleSpans<Collection<String>>>() {
//			@Override
//			protected StyleSpans<Collection<String>> call() {
//				return computeConsoleHighlighting(text);
//			}
//		};
//		executor.execute(task);
//		return task;
//	}
	
	private static StyleSpans<Collection<String>> computeHighlighting(final String text) {
        Matcher matcher = PATTERN.matcher(text);
        int lastKwEnd = 0;
        StyleSpansBuilder<Collection<String>> spansBuilder = new StyleSpansBuilder<>();
        while (matcher.find()) {
            String styleClass =
                    matcher.group("KEYWORD") != null ? "keyword" :
//                    matcher.group("METHOD") != null ? "method" :
                    matcher.group("PAREN") != null ? "paren" :
                    matcher.group("BRACE") != null ? "brace" :
                    matcher.group("BRACKET") != null ? "bracket" :
                    matcher.group("SEMICOLON") != null ? "semicolon" :
                    matcher.group("TRIPLEQUOTES") != null ? "string" :
                    matcher.group("DOUBLEQUOTES") != null ? "string" :
                    matcher.group("SINGLEQUOTES") != null ? "string" :
                    matcher.group("COMMENT") != null ? "comment" :
                    null; /* never happens */
            assert styleClass != null;
            spansBuilder.add(Collections.emptyList(), matcher.start() - lastKwEnd);
            spansBuilder.add(Collections.singleton(styleClass), matcher.end() - matcher.start());
            lastKwEnd = matcher.end();
        }
        spansBuilder.add(Collections.emptyList(), text.length() - lastKwEnd);
        return spansBuilder.create();
    }
	
	
	private static StyleSpans<Collection<String>> computeConsoleHighlighting(final String text) {
        Matcher matcher = PATTERN_CONSOLE.matcher(text);
        int lastKwEnd = 0;
        StyleSpansBuilder<Collection<String>> spansBuilder = new StyleSpansBuilder<>();
        while (matcher.find()) {
            String styleClass =
                    matcher.group("ERROR") != null ? "error" :
                    matcher.group("WARN") != null ? "warning" :
                    null; /* never happens */
            assert styleClass != null;
            spansBuilder.add(Collections.emptyList(), matcher.start() - lastKwEnd);
            spansBuilder.add(Collections.singleton(styleClass), matcher.end() - matcher.start());
            lastKwEnd = matcher.end();
        }
        spansBuilder.add(Collections.emptyList(), text.length() - lastKwEnd);
        return spansBuilder.create();
    }
	
	
	
	
	static class CodeAreaControl implements ScriptEditorControl {
		
		private VirtualizedScrollPane<CodeArea> scrollpane;
		private CodeArea textArea;
		private StringProperty textProperty = new SimpleStringProperty();
		
		CodeAreaControl(final CodeArea codeArea) {
			this.textArea = codeArea;
			textArea.textProperty().addListener((o, v, n) -> textProperty.set(n));
			textProperty.addListener((o, v, n) -> {
				if (n.equals(textArea.getText()))
					return;
				textArea.clear();
				textArea.insertText(0, n);
			});
			scrollpane = new VirtualizedScrollPane<>(textArea);
		}
		
		@Override
		public StringProperty textProperty() {
//			return textArea.textProperty();
			return textProperty;
		}

		@Override
		public void setText(String text) {
			textArea.clear();
			textArea.insertText(0, text);
		}

		@Override
		public String getText() {
			return textArea.getText();
		}

		@Override
		public ObservableValue<String> selectedTextProperty() {
			return textArea.selectedTextProperty();
		}

		@Override
		public String getSelectedText() {
			return textArea.getSelectedText();
		}

		@Override
		public Region getControl() {
			return scrollpane;
		}

		@Override
		public boolean isUndoable() {
			return textArea.isUndoAvailable();
		}

		@Override
		public boolean isRedoable() {
			return textArea.isRedoAvailable();
		}

		@Override
		public void undo() {
			textArea.undo();
		}

		@Override
		public void redo() {
			textArea.redo();
		}

		@Override
		public void copy() {
			textArea.copy();
		}

		@Override
		public void cut() {
			textArea.cut();
		}

		@Override
		public void paste(String text) {
			if (text != null)
				textArea.replaceSelection(text);
//			textArea.paste();
		}
		
		@Override
		public void appendText(final String text) {
			textArea.appendText(text);
		}

		@Override
		public void clear() {
			textArea.clear();
		}
		
		@Override
		public int getCaretPosition() {
			return textArea.getCaretPosition();
		}
		
		@Override
		public void insertText(int pos, String text) {
			textArea.insertText(pos, text);
		}
		
		@Override
		public void deleteText(int startIdx, int endIdx) {
			textArea.deleteText(startIdx, endIdx);
		}
		
		@Override
		public ReadOnlyBooleanProperty focusedProperty() {
			return textArea.focusedProperty();
		}

		@Override
		public void deselect() {
			textArea.deselect();
		}

		@Override
		public IndexRange getSelection() {
			return textArea.getSelection();
		}

		@Override
		public void selectRange(int anchor, int caretPosition) {
			textArea.selectRange(anchor, caretPosition);
		}

		@Override
		public void setPopup(ContextMenu menu) {
			textArea.setContextMenu(menu);
		}
<<<<<<< HEAD
		
		@Override
		public void positionCaret(int index) {
			textArea.moveTo(index);
=======

		@Override
		public void requestFollowCaret() {
			textArea.requestFollowCaret();
>>>>>>> 1827a0c5
		}
	}
	
	
	static class CustomCodeArea extends CodeArea {
		
		/**
		 * We need to override the default Paste command to handle escaping
		 */
		@Override
		public void paste() {
			var text = getClipboardText(false);
			if (text != null)
				replaceSelection(text);
		}
		
	}
	
	
}<|MERGE_RESOLUTION|>--- conflicted
+++ resolved
@@ -646,17 +646,15 @@
 		public void setPopup(ContextMenu menu) {
 			textArea.setContextMenu(menu);
 		}
-<<<<<<< HEAD
-		
+    
 		@Override
 		public void positionCaret(int index) {
 			textArea.moveTo(index);
-=======
-
+    }
+    
 		@Override
 		public void requestFollowCaret() {
 			textArea.requestFollowCaret();
->>>>>>> 1827a0c5
 		}
 	}
 	
